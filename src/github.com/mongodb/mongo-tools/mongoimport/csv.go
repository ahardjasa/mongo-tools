package mongoimport

import (
	"fmt"
	"github.com/mongodb/mongo-tools/common/util"
	"github.com/mongodb/mongo-tools/mongoimport/csv"
	"gopkg.in/mgo.v2/bson"
	"io"
	"sort"
	"strconv"
	"strings"
)

// CSVImportInput is a struct that implements the ImportInput interface for a
// CSV input source
type CSVImportInput struct {
	// Fields is a list of field names in the BSON documents to be imported
	Fields []string
	// csvReader is the underlying reader used to read data in from the CSV
	// or TSV file
	csvReader *csv.Reader
<<<<<<< HEAD
	// NumImported indicates the number of CSV documents successfully parsed from
	// the CSV input source
	NumImported int64
	// headerLine is a boolean that indicates if the import input has a header line
	headerLine bool
=======
	// NumImported indicates the number of CSV documents processed
	NumProcessed int64
>>>>>>> e59eb49f
}

// NewCSVImportInput returns a CSVImportInput configured to read input from the
// given io.Reader, extracting the specified fields only.
func NewCSVImportInput(fields []string, headerLine bool, in io.Reader) *CSVImportInput {
	csvReader := csv.NewReader(in)
	// allow variable number of fields in document
	csvReader.FieldsPerRecord = -1
	csvReader.TrimLeadingSpace = true
	return &CSVImportInput{
		Fields:     fields,
		headerLine: headerLine,
		csvReader:  csvReader,
	}
}

// SetHeader sets the header field for a CSV
func (csvImporter *CSVImportInput) SetHeader() (err error) {
	unsortedHeaders := []string{}
	// NOTE: if --headerline was passed on the command line, we will
	// attempt to read headers from the input source - even if --fields
	// or --fieldFile is supplied.
	// TODO: add validation for this case
	if csvImporter.headerLine {
		unsortedHeaders, err = csvImporter.csvReader.Read()
		if err != nil {
			return err
		}
	} else {
		unsortedHeaders = csvImporter.Fields
		csvImporter.Fields = []string{}
	}
<<<<<<< HEAD
	headers := make([]string, len(unsortedHeaders), len(unsortedHeaders))
	copy(headers, unsortedHeaders)
	sort.Sort(sort.StringSlice(headers))
	for index, header := range headers {
		if strings.HasSuffix(header, ".") || strings.HasPrefix(header, ".") {
			return fmt.Errorf("header '%v' can not start or end in '.'", header)
		}
		if strings.Contains(header, "..") {
			return fmt.Errorf("header '%v' can not contain consecutive '.' characters", header)
		}
		// NOTE: since headers is sorted, this check ensures that no header
		// is incompatible with another one that occurs further down the list.
		// meant to prevent cases where we have headers like "a" and "a.c"
=======
	sort.Sort(sort.StringSlice(headers))
	for index, header := range headers {
		csvImporter.Fields = append(csvImporter.Fields, header)
		if strings.Contains(header, ".") && header[len(header)-1] == '.' {
			return fmt.Errorf("header '%v' can not end in '.'", header)
		}
>>>>>>> e59eb49f
		for _, latterHeader := range headers[index+1:] {
			if strings.HasPrefix(latterHeader, header) && (strings.Contains(header, ".") || strings.Contains(latterHeader, ".")) {
				return fmt.Errorf("incompatible headers found: '%v' and '%v", header, latterHeader)
			}
<<<<<<< HEAD
			// NOTE: this means we will not support imports that have fields like
			// a,a - since this is invalid in MongoDB
=======
>>>>>>> e59eb49f
			if header == latterHeader {
				return fmt.Errorf("headers can not be identical: '%v' and '%v", header, latterHeader)
			}
		}
<<<<<<< HEAD
		csvImporter.Fields = append(csvImporter.Fields, unsortedHeaders[index])
=======
>>>>>>> e59eb49f
	}
	return nil
}

// ImportDocument reads a line of input with the CSV representation of a doc and
// returns the BSON equivalent.
func (csvImporter *CSVImportInput) ImportDocument() (bson.M, error) {
	document := bson.M{}
	csvImporter.NumProcessed++
	tokens, err := csvImporter.csvReader.Read()
	if err != nil {
		if err == io.EOF {
			return nil, err
		}
		return nil, fmt.Errorf("read error on entry #%v: %v", csvImporter.NumProcessed, err)
	}
<<<<<<< HEAD
	document := bson.M{}
=======
>>>>>>> e59eb49f
	var key string
	for index, token := range tokens {
		parsedValue := getParsedValue(token)
		if index < len(csvImporter.Fields) {
<<<<<<< HEAD
			// for nested fields - in the form "a.b.c", ensure
			// that the value is set accordingly
			if strings.Contains(csvImporter.Fields[index], ".") {
				setNestedValue(csvImporter.Fields[index], parsedValue, document)
=======
			if strings.Contains(csvImporter.Fields[index], ".") {
				setUpsertValue(csvImporter.Fields[index], &document, parsedValue)
>>>>>>> e59eb49f
			} else {
				document[csvImporter.Fields[index]] = parsedValue
			}
		} else {
			key = "field" + strconv.Itoa(index)
			if util.StringSliceContains(csvImporter.Fields, key) {
<<<<<<< HEAD
				csvImporter.NumImported++
				return document, fmt.Errorf("key collision for token #%v ('%v') on document #%v", index+1, parsedValue, csvImporter.NumImported)
=======
				return document, fmt.Errorf("Duplicate header name - on %v - for token #%v ('%v') in document #%v",
					key, index+1, parsedValue, csvImporter.NumProcessed)
>>>>>>> e59eb49f
			}
			document[key] = parsedValue
		}
	}
	csvImporter.NumImported++
	return document, nil
}

<<<<<<< HEAD
// setNestedValue takes a nested field - in the form "a.b.c" -
// its associated value, and a document. It then assigns that
// value to the appropriate nested field within the document
func setNestedValue(field string, value interface{}, document bson.M) {
	index := strings.Index(field, ".")
	if index == -1 {
		document[field] = value
		return
	}
	left := field[0:index]
	subDocument := bson.M{}
	if document[left] != nil {
		subDocument = document[left].(bson.M)
	}
	setNestedValue(field[index+1:], value, subDocument)
	document[left] = subDocument
	return
=======
// setUpsertValue takes a nested field - in the form "a.b.c"
// and sets the value passed in the nested field in the document
func setUpsertValue(field string, doc *bson.M, value interface{}) bson.M {
	document := *doc
	index := strings.Index(field, ".")
	if index == -1 {
		if document == nil {
			return bson.M{field: value}
		}
		document[field] = value
		return document
	}
	left := field[0:index]
	if document[left] == nil {
		document[left] = setUpsertValue(field[index+1:], &bson.M{}, value)
	} else {
		subDoc := document[left].(bson.M)
		document[left] = setUpsertValue(field[index+1:], &subDoc, value)
	}
	return document
>>>>>>> e59eb49f
}

// getParsedValue returns the appropriate concrete type for the given token
// it first attempts to convert it to an int, if that doesn't succeed, it
// attempts conversion to a float, if that doesn't succeed, it returns the
// token as is.
func getParsedValue(token string) interface{} {
	parsedInt, err := strconv.Atoi(strings.Trim(token, " "))
	if err == nil {
		return parsedInt
	}
	parsedFloat, err := strconv.ParseFloat(strings.Trim(token, " "), 64)
	if err == nil {
		return parsedFloat
	}
	return token
}<|MERGE_RESOLUTION|>--- conflicted
+++ resolved
@@ -19,16 +19,10 @@
 	// csvReader is the underlying reader used to read data in from the CSV
 	// or TSV file
 	csvReader *csv.Reader
-<<<<<<< HEAD
-	// NumImported indicates the number of CSV documents successfully parsed from
-	// the CSV input source
-	NumImported int64
+	// NumImported indicates the number of CSV documents processed
+	numProcessed int64
 	// headerLine is a boolean that indicates if the import input has a header line
 	headerLine bool
-=======
-	// NumImported indicates the number of CSV documents processed
-	NumProcessed int64
->>>>>>> e59eb49f
 }
 
 // NewCSVImportInput returns a CSVImportInput configured to read input from the
@@ -38,10 +32,12 @@
 	// allow variable number of fields in document
 	csvReader.FieldsPerRecord = -1
 	csvReader.TrimLeadingSpace = true
+	numProcessed := int64(0)
 	return &CSVImportInput{
-		Fields:     fields,
-		headerLine: headerLine,
-		csvReader:  csvReader,
+		Fields:       fields,
+		headerLine:   headerLine,
+		csvReader:    csvReader,
+		numProcessed: numProcessed,
 	}
 }
 
@@ -61,7 +57,6 @@
 		unsortedHeaders = csvImporter.Fields
 		csvImporter.Fields = []string{}
 	}
-<<<<<<< HEAD
 	headers := make([]string, len(unsortedHeaders), len(unsortedHeaders))
 	copy(headers, unsortedHeaders)
 	sort.Sort(sort.StringSlice(headers))
@@ -75,31 +70,17 @@
 		// NOTE: since headers is sorted, this check ensures that no header
 		// is incompatible with another one that occurs further down the list.
 		// meant to prevent cases where we have headers like "a" and "a.c"
-=======
-	sort.Sort(sort.StringSlice(headers))
-	for index, header := range headers {
-		csvImporter.Fields = append(csvImporter.Fields, header)
-		if strings.Contains(header, ".") && header[len(header)-1] == '.' {
-			return fmt.Errorf("header '%v' can not end in '.'", header)
-		}
->>>>>>> e59eb49f
 		for _, latterHeader := range headers[index+1:] {
 			if strings.HasPrefix(latterHeader, header) && (strings.Contains(header, ".") || strings.Contains(latterHeader, ".")) {
 				return fmt.Errorf("incompatible headers found: '%v' and '%v", header, latterHeader)
 			}
-<<<<<<< HEAD
 			// NOTE: this means we will not support imports that have fields like
 			// a,a - since this is invalid in MongoDB
-=======
->>>>>>> e59eb49f
 			if header == latterHeader {
 				return fmt.Errorf("headers can not be identical: '%v' and '%v", header, latterHeader)
 			}
 		}
-<<<<<<< HEAD
 		csvImporter.Fields = append(csvImporter.Fields, unsortedHeaders[index])
-=======
->>>>>>> e59eb49f
 	}
 	return nil
 }
@@ -108,53 +89,37 @@
 // returns the BSON equivalent.
 func (csvImporter *CSVImportInput) ImportDocument() (bson.M, error) {
 	document := bson.M{}
-	csvImporter.NumProcessed++
+	csvImporter.numProcessed++
 	tokens, err := csvImporter.csvReader.Read()
 	if err != nil {
 		if err == io.EOF {
 			return nil, err
 		}
-		return nil, fmt.Errorf("read error on entry #%v: %v", csvImporter.NumProcessed, err)
+		return nil, fmt.Errorf("read error on entry #%v: %v", csvImporter.numProcessed, err)
 	}
-<<<<<<< HEAD
-	document := bson.M{}
-=======
->>>>>>> e59eb49f
 	var key string
 	for index, token := range tokens {
 		parsedValue := getParsedValue(token)
 		if index < len(csvImporter.Fields) {
-<<<<<<< HEAD
 			// for nested fields - in the form "a.b.c", ensure
 			// that the value is set accordingly
 			if strings.Contains(csvImporter.Fields[index], ".") {
 				setNestedValue(csvImporter.Fields[index], parsedValue, document)
-=======
-			if strings.Contains(csvImporter.Fields[index], ".") {
-				setUpsertValue(csvImporter.Fields[index], &document, parsedValue)
->>>>>>> e59eb49f
 			} else {
 				document[csvImporter.Fields[index]] = parsedValue
 			}
 		} else {
 			key = "field" + strconv.Itoa(index)
 			if util.StringSliceContains(csvImporter.Fields, key) {
-<<<<<<< HEAD
-				csvImporter.NumImported++
-				return document, fmt.Errorf("key collision for token #%v ('%v') on document #%v", index+1, parsedValue, csvImporter.NumImported)
-=======
 				return document, fmt.Errorf("Duplicate header name - on %v - for token #%v ('%v') in document #%v",
-					key, index+1, parsedValue, csvImporter.NumProcessed)
->>>>>>> e59eb49f
+					key, index+1, parsedValue, csvImporter.numProcessed)
 			}
 			document[key] = parsedValue
 		}
 	}
-	csvImporter.NumImported++
 	return document, nil
 }
 
-<<<<<<< HEAD
 // setNestedValue takes a nested field - in the form "a.b.c" -
 // its associated value, and a document. It then assigns that
 // value to the appropriate nested field within the document
@@ -171,29 +136,6 @@
 	}
 	setNestedValue(field[index+1:], value, subDocument)
 	document[left] = subDocument
-	return
-=======
-// setUpsertValue takes a nested field - in the form "a.b.c"
-// and sets the value passed in the nested field in the document
-func setUpsertValue(field string, doc *bson.M, value interface{}) bson.M {
-	document := *doc
-	index := strings.Index(field, ".")
-	if index == -1 {
-		if document == nil {
-			return bson.M{field: value}
-		}
-		document[field] = value
-		return document
-	}
-	left := field[0:index]
-	if document[left] == nil {
-		document[left] = setUpsertValue(field[index+1:], &bson.M{}, value)
-	} else {
-		subDoc := document[left].(bson.M)
-		document[left] = setUpsertValue(field[index+1:], &subDoc, value)
-	}
-	return document
->>>>>>> e59eb49f
 }
 
 // getParsedValue returns the appropriate concrete type for the given token
